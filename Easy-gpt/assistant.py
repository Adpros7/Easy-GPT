--- conflicted
+++ resolved
@@ -1,10 +1,7 @@
 from __future__ import annotations
 
 import gc
-<<<<<<< HEAD
-=======
-
->>>>>>> 91c28598
+
 from dataclasses import dataclass, field
 from typing import Any, AsyncGenerator, Dict, Generator, List, Literal, Optional
 
@@ -16,7 +13,7 @@
 
 # Commonly used OpenAI responses models for IDE auto-complete
 ModelName = Literal["gpt-4o-mini", "gpt-4o", "gpt-4.1-mini", "gpt-4.1"]
-<<<<<<< HEAD
+
 """Literal type for the most common OpenAI model names."""
 
 # Conversation roles and context store
@@ -25,13 +22,13 @@
 
 Context = Dict[Role, List[str]]
 """Simple mapping of roles to their ordered utterances."""
-=======
->>>>>>> 91c28598
+
+
 
 
 @dataclass(slots=True)
 class Assistant:
-<<<<<<< HEAD
+
     """Wrapper around the OpenAI Responses API.
 
     Parameters
@@ -49,9 +46,9 @@
     use_context:
         Track conversation history for later reuse when ``True``.
     """
-=======
+
     """Wrapper around the OpenAI Responses API."""
->>>>>>> 91c28598
+
 
     system_prompt: str
     model: ModelName | str = "gpt-4o-mini"
@@ -61,17 +58,17 @@
 
     client: OpenAI = field(init=False)
     async_client: AsyncOpenAI = field(init=False)
-<<<<<<< HEAD
+
     context: Optional[Context] = field(init=False)
 
     def __post_init__(self) -> None:
         """Initialize OpenAI clients and optional context store."""
 
-=======
+
     context: Optional[Dict[str, List[str]]] = field(init=False)
 
     def __post_init__(self) -> None:
->>>>>>> 91c28598
+
         if self.api_key:
             self.client = OpenAI(api_key=self.api_key)
             self.async_client = AsyncOpenAI(api_key=self.api_key)
@@ -79,9 +76,7 @@
             self.client = _SYNC_CLIENT
             self.async_client = _ASYNC_CLIENT
         self.context = {"user": [], "assistant": []} if self.use_context else None
-<<<<<<< HEAD
-=======
-=======
+
 from typing import Any, Dict, Iterable, List, Optional
 
 from openai import AsyncOpenAI, OpenAI
@@ -124,13 +119,13 @@
             {"user": [], "assistant": []} if use_context else None
         )
 
->>>>>>> 91c28598
+
 
     # ------------------------------------------------------------------
     # Configuration helpers
     # ------------------------------------------------------------------
     def update_system_prompt(self, new_prompt: str) -> None:
-<<<<<<< HEAD
+
         """Change the system prompt for future calls.
 
         Parameters
@@ -138,14 +133,14 @@
         new_prompt:
             Replacement system instruction for subsequent responses.
         """
-=======
+
         """Change the system prompt for future calls."""
->>>>>>> 91c28598
+
 
         self.system_prompt = new_prompt
 
     def add_tool(self, tool: Dict[str, Any]) -> None:
-<<<<<<< HEAD
+
         """Register a tool for function calling.
 
         Parameters
@@ -153,9 +148,9 @@
         tool:
             JSON schema describing the callable tool.
         """
-=======
+
         """Register a tool for function calling."""
->>>>>>> 91c28598
+
 
         self.tools.append(tool)
 
@@ -163,7 +158,7 @@
     # Synchronous API
     # ------------------------------------------------------------------
     def ask(self, prompt: str) -> str:
-<<<<<<< HEAD
+
         """Return a response synchronously.
 
         Parameters
@@ -176,9 +171,9 @@
         str
             Response text from the model.
         """
-=======
+
         """Return a response synchronously."""
->>>>>>> 91c28598
+
 
         kwargs: Dict[str, Any] = {
             "model": self.model,
@@ -197,7 +192,7 @@
 
         return text
 
-<<<<<<< HEAD
+
     def ask_stream(self, prompt: str) -> Generator[str, None, None]:
         """Yield partial responses as they stream in.
 
@@ -211,14 +206,14 @@
         str
             Growing partial response text.
         """
-=======
+
 
     def ask_stream(self, prompt: str) -> Generator[str, None, None]:
-=======
+
     def ask_stream(self, prompt: str) -> Iterable[str]:
 
         """Yield partial responses as they stream in."""
->>>>>>> 91c28598
+
 
         kwargs: Dict[str, Any] = {
             "model": self.model,
@@ -244,7 +239,7 @@
     # Asynchronous API
     # ------------------------------------------------------------------
     async def ask_async(self, prompt: str) -> str:
-<<<<<<< HEAD
+
         """Return a response using ``AsyncOpenAI``.
 
         Parameters
@@ -257,9 +252,9 @@
         str
             Response text from the model.
         """
-=======
+
         """Return a response using ``AsyncOpenAI``."""
->>>>>>> 91c28598
+
 
         kwargs: Dict[str, Any] = {
             "model": self.model,
@@ -278,7 +273,7 @@
 
         return text
 
-<<<<<<< HEAD
+
     async def ask_stream_async(self, prompt: str) -> AsyncGenerator[str, None]:
         """Asynchronously yield partial responses.
 
@@ -292,14 +287,14 @@
         str
             Growing partial response text.
         """
-=======
+
 
     async def ask_stream_async(self, prompt: str) -> AsyncGenerator[str, None]:
-=======
+
     async def ask_stream_async(self, prompt: str) -> Iterable[str]:
 
         """Asynchronously yield partial responses."""
->>>>>>> 91c28598
+
 
         kwargs: Dict[str, Any] = {
             "model": self.model,
@@ -332,12 +327,12 @@
         gc.collect()
 
 
-<<<<<<< HEAD
+
 __all__ = ["Assistant", "ModelName", "Role", "Context"]
-=======
+
 
 __all__ = ["Assistant", "ModelName"]
-=======
+
 __all__ = ["Assistant"]
 
->>>>>>> 91c28598
+
