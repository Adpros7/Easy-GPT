[project]
name = "easy-gpt"
<<<<<<< HEAD
version = "0.2.1"
description = "Lightweight typed wrapper around the OpenAI Responses API"
readme = "README.md"
=======

version = "0.2.0"
description = "Lightweight typed wrapper around the OpenAI responses API"
readme = "README.md"
=======
version = "0.1.0"
description = "Lightweight wrapper around the OpenAI responses API"

>>>>>>> 91c28598
requires-python = ">=3.10"
dependencies = [
    "openai>=1.0.0",
]
<<<<<<< HEAD
keywords = ["openai", "assistant", "typing", "literal"]
license = {text = "MIT"}
=======
>>>>>>> 91c28598

[build-system]
requires = ["setuptools>=61.0"]
build-backend = "setuptools.build_meta"
<|MERGE_RESOLUTION|>--- conflicted
+++ resolved
@@ -1,28 +1,27 @@
 [project]
 name = "easy-gpt"
-<<<<<<< HEAD
+
 version = "0.2.1"
 description = "Lightweight typed wrapper around the OpenAI Responses API"
 readme = "README.md"
-=======
+
 
 version = "0.2.0"
 description = "Lightweight typed wrapper around the OpenAI responses API"
 readme = "README.md"
-=======
+
 version = "0.1.0"
 description = "Lightweight wrapper around the OpenAI responses API"
 
->>>>>>> 91c28598
+
 requires-python = ">=3.10"
 dependencies = [
     "openai>=1.0.0",
 ]
-<<<<<<< HEAD
+
 keywords = ["openai", "assistant", "typing", "literal"]
 license = {text = "MIT"}
-=======
->>>>>>> 91c28598
+
 
 [build-system]
 requires = ["setuptools>=61.0"]
