[project]
name = "easy-gpt"
<<<<<<< HEAD
version = "0.2.1"
description = "Lightweight typed wrapper around the OpenAI Responses API"
readme = "README.md"
=======

version = "0.2.1"
description = "Lightweight typed wrapper around the OpenAI Responses API"
readme = "README.md"


version = "0.2.0"
description = "Lightweight typed wrapper around the OpenAI responses API"
readme = "README.md"

version = "0.1.0"
description = "Lightweight wrapper around the OpenAI responses API"


>>>>>>> eeaa401a
requires-python = ">=3.10"
dependencies = [
    "openai>=1.0.0",
]
<<<<<<< HEAD
keywords = ["openai", "assistant", "typing", "literal"]
license = {text = "MIT"}

=======

keywords = ["openai", "assistant", "typing", "literal"]
license = {text = "MIT"}


>>>>>>> eeaa401a
[build-system]
requires = ["setuptools>=61.0"]
build-backend = "setuptools.build_meta"
<|MERGE_RESOLUTION|>--- conflicted
+++ resolved
@@ -1,10 +1,10 @@
 [project]
 name = "easy-gpt"
-<<<<<<< HEAD
+
 version = "0.2.1"
 description = "Lightweight typed wrapper around the OpenAI Responses API"
 readme = "README.md"
-=======
+
 
 version = "0.2.1"
 description = "Lightweight typed wrapper around the OpenAI Responses API"
@@ -19,22 +19,22 @@
 description = "Lightweight wrapper around the OpenAI responses API"
 
 
->>>>>>> eeaa401a
+
 requires-python = ">=3.10"
 dependencies = [
     "openai>=1.0.0",
 ]
-<<<<<<< HEAD
-keywords = ["openai", "assistant", "typing", "literal"]
-license = {text = "MIT"}
-
-=======
 
 keywords = ["openai", "assistant", "typing", "literal"]
 license = {text = "MIT"}
 
 
->>>>>>> eeaa401a
+
+keywords = ["openai", "assistant", "typing", "literal"]
+license = {text = "MIT"}
+
+
+
 [build-system]
 requires = ["setuptools>=61.0"]
 build-backend = "setuptools.build_meta"
