# Easy GPT

Easy GPT is a tiny wrapper around the OpenAI Responses API that aims to make
<<<<<<< HEAD
chatting with OpenAI models simple and flexible. The package ships with
comprehensive docstrings and literal type hints to improve IDE assistance.

=======

chatting with OpenAI models simple and flexible. The package ships with
comprehensive docstrings and literal type hints to improve IDE assistance.

chatting with OpenAI models simple and flexible.


>>>>>>> eeaa401a
## Features

- Choose any OpenAI model by name.
- Optional streaming in both synchronous and asynchronous contexts.
- Support for `AsyncOpenAI` via async helper methods.
- Multiple assistants with independent system prompts.
- Update system prompts at runtime with `update_system_prompt`.
<<<<<<< HEAD
- Register custom function tools through `add_tool` or expose Python callables
  with `add_function`.
- Context tracking and simple garbage collection using `clear_context`.
- API key pulled from the environment when not supplied explicitly.
=======
- Register custom function tools through `add_tool`.
- Context tracking and simple garbage collection using `clear_context`.
- API key pulled from the environment when not supplied explicitly.

>>>>>>> eeaa401a
- Literal types for model and role names (`ModelName`, `Role`) provide IDE
  autocompletion and safer code, while shared OpenAI clients and `dataclass`
  slots deliver faster startup.

<<<<<<< HEAD
## Quick start

```python
=======

- Typed model hints via `ModelName` literals and faster startup thanks to
  shared OpenAI clients and `dataclass` slots.



## Quick start

```python


>>>>>>> eeaa401a
from easy_gpt import Assistant, ModelName

# IDEs will offer suggestions for ModelName values
assistant = Assistant(system_prompt="You are helpful.", model="gpt-4o-mini")
<<<<<<< HEAD
=======

from easy_gpt import Assistant

assistant = Assistant(system_prompt="You are helpful.")

>>>>>>> eeaa401a
print(assistant.ask("Hello, world!"))

for partial in assistant.ask_stream("Write a limerick about Python"):
    print(partial)
```

## Async usage

```python
import asyncio
from easy_gpt import Assistant

async def main():
    bot = Assistant(system_prompt="You are helpful.")
    reply = await bot.ask_async("What is 2 + 2?")
    print(reply)

asyncio.run(main())
```

## License

MIT
<<<<<<< HEAD
=======

>>>>>>> eeaa401a
<|MERGE_RESOLUTION|>--- conflicted
+++ resolved
@@ -1,11 +1,11 @@
 # Easy GPT
 
 Easy GPT is a tiny wrapper around the OpenAI Responses API that aims to make
-<<<<<<< HEAD
+
 chatting with OpenAI models simple and flexible. The package ships with
 comprehensive docstrings and literal type hints to improve IDE assistance.
 
-=======
+
 
 chatting with OpenAI models simple and flexible. The package ships with
 comprehensive docstrings and literal type hints to improve IDE assistance.
@@ -13,7 +13,6 @@
 chatting with OpenAI models simple and flexible.
 
 
->>>>>>> eeaa401a
 ## Features
 
 - Choose any OpenAI model by name.
@@ -21,26 +20,25 @@
 - Support for `AsyncOpenAI` via async helper methods.
 - Multiple assistants with independent system prompts.
 - Update system prompts at runtime with `update_system_prompt`.
-<<<<<<< HEAD
+
 - Register custom function tools through `add_tool` or expose Python callables
   with `add_function`.
 - Context tracking and simple garbage collection using `clear_context`.
-- API key pulled from the environment when not supplied explicitly.
-=======
+
 - Register custom function tools through `add_tool`.
 - Context tracking and simple garbage collection using `clear_context`.
 - API key pulled from the environment when not supplied explicitly.
 
->>>>>>> eeaa401a
+
 - Literal types for model and role names (`ModelName`, `Role`) provide IDE
   autocompletion and safer code, while shared OpenAI clients and `dataclass`
   slots deliver faster startup.
 
-<<<<<<< HEAD
+
 ## Quick start
 
 ```python
-=======
+
 
 - Typed model hints via `ModelName` literals and faster startup thanks to
   shared OpenAI clients and `dataclass` slots.
@@ -52,19 +50,18 @@
 ```python
 
 
->>>>>>> eeaa401a
+
 from easy_gpt import Assistant, ModelName
 
 # IDEs will offer suggestions for ModelName values
 assistant = Assistant(system_prompt="You are helpful.", model="gpt-4o-mini")
-<<<<<<< HEAD
-=======
+
 
 from easy_gpt import Assistant
 
 assistant = Assistant(system_prompt="You are helpful.")
 
->>>>>>> eeaa401a
+
 print(assistant.ask("Hello, world!"))
 
 for partial in assistant.ask_stream("Write a limerick about Python"):
@@ -88,7 +85,6 @@
 ## License
 
 MIT
-<<<<<<< HEAD
-=======
 
->>>>>>> eeaa401a
+
+
